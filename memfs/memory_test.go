--- conflicted
+++ resolved
@@ -47,7 +47,7 @@
 	c.Assert(err, ErrorMatches, "writeat negative: negative offset")
 }
 
-<<<<<<< HEAD
+
 func (s *MemorySuite) TestExclusive(c *C) {
 	f, err := s.FS.OpenFile("exclusive", os.O_CREATE|os.O_EXCL|os.O_RDWR, 0666)
 	c.Assert(err, IsNil)
@@ -59,7 +59,7 @@
 
 	_, err = s.FS.OpenFile("exclusive", os.O_CREATE|os.O_EXCL|os.O_RDWR, 0666)
 	c.Assert(err, ErrorMatches, os.ErrExist.Error())
-=======
+
 func (s *MemorySuite) TestOrder(c *C) {
 	var err error
 
@@ -82,5 +82,4 @@
 			c.Assert(actual[i].Name(), Equals, f)
 		}
 	}
->>>>>>> b7915672
 }